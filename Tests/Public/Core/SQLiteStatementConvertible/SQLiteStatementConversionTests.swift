import XCTest
#if USING_SQLCIPHER
    import GRDBCipher
#elseif USING_CUSTOMSQLITE
    import GRDBCustomSQLite
#else
    import GRDB
#endif

class SQLiteStatementConversionTests : GRDBTestCase {
    
    // Datatypes In SQLite Version 3: https://www.sqlite.org/datatype3.html
    
    override func setup(_ dbWriter: DatabaseWriter) throws {
        var migrator = DatabaseMigrator()
        migrator.registerMigration("createPersons") { db in
            try db.execute(
                "CREATE TABLE `values` (" +
                    "integerAffinity INTEGER, " +
                    "textAffinity TEXT, " +
                    "noneAffinity BLOB, " +
                    "realAffinity DOUBLE, " +
                    "numericAffinity NUMERIC" +
                ")")
        }
        try migrator.migrate(dbWriter)
    }
    
    func testTextAffinity() {
        // https://www.sqlite.org/datatype3.html
        //
        // > A column with TEXT affinity stores all data using storage classes
        // > NULL, TEXT or BLOB. If numerical data is inserted into a column
        // > with TEXT affinity it is converted into text form before being
        // > stored.
        
        assertNoError {
            let dbQueue = try makeDatabaseQueue()
            
            // Int is turned to Text
            
            try dbQueue.inTransaction { db in
                try db.execute("INSERT INTO `values` (textAffinity) VALUES (?)", arguments: [0 as Int])
                // Check SQLite conversions from Text storage:
                for row in Row.fetch(db, "SELECT textAffinity FROM `values`") {
                    XCTAssertEqual((row.value(atIndex: 0) as Bool?), false)     // incompatible with DatabaseValue conversion
                }
                for row in Row.fetch(db, "SELECT textAffinity FROM `values`") {
                    XCTAssertEqual((row.value(atIndex: 0) as Int?), 0)          // incompatible with DatabaseValue conversion
                }
                for row in Row.fetch(db, "SELECT textAffinity FROM `values`") {
                    XCTAssertEqual((row.value(atIndex: 0) as Int32?), 0)        // incompatible with DatabaseValue conversion
                }
                for row in Row.fetch(db, "SELECT textAffinity FROM `values`") {
                    XCTAssertEqual((row.value(atIndex: 0) as Int64?), 0)        // incompatible with DatabaseValue conversion
                }
                for row in Row.fetch(db, "SELECT textAffinity FROM `values`") {
                    XCTAssertEqual((row.value(atIndex: 0) as Double?), 0.0)     // incompatible with DatabaseValue conversion
                }
                for row in Row.fetch(db, "SELECT textAffinity FROM `values`") {
                    XCTAssertEqual((row.value(atIndex: 0) as String?)!, "0")
                }
                for row in Row.fetch(db, "SELECT textAffinity FROM `values`") {
                    XCTAssertEqual((row.value(atIndex: 0) as String), "0")
                }
                // Data extraction: precondition failed: could not convert "0" to Data
//                for row in Row.fetch(db, "SELECT textAffinity FROM `values`") {
//                    XCTAssertTrue((row.value(atIndex: 0) as Data?) == nil)
//                }
                return .rollback
            }
            
            // Int64 is turned to Text
            
            try dbQueue.inTransaction { db in
                try db.execute("INSERT INTO `values` (textAffinity) VALUES (?)", arguments: [0 as Int64])
                // Check SQLite conversions from Text storage:
                for row in Row.fetch(db, "SELECT textAffinity FROM `values`") {
                    XCTAssertEqual((row.value(atIndex: 0) as Bool?), false)     // incompatible with DatabaseValue conversion
                }
                for row in Row.fetch(db, "SELECT textAffinity FROM `values`") {
                    XCTAssertEqual((row.value(atIndex: 0) as Int?), 0)          // incompatible with DatabaseValue conversion
                }
                for row in Row.fetch(db, "SELECT textAffinity FROM `values`") {
                    XCTAssertEqual((row.value(atIndex: 0) as Int32?), 0)        // incompatible with DatabaseValue conversion
                }
                for row in Row.fetch(db, "SELECT textAffinity FROM `values`") {
                    XCTAssertEqual((row.value(atIndex: 0) as Int64?), 0)        // incompatible with DatabaseValue conversion
                }
                for row in Row.fetch(db, "SELECT textAffinity FROM `values`") {
                    XCTAssertEqual((row.value(atIndex: 0) as Double?), 0.0)     // incompatible with DatabaseValue conversion
                }
                for row in Row.fetch(db, "SELECT textAffinity FROM `values`") {
                    XCTAssertEqual((row.value(atIndex: 0) as String?)!, "0")
                }
                for row in Row.fetch(db, "SELECT textAffinity FROM `values`") {
                    XCTAssertEqual((row.value(atIndex: 0) as String), "0")
                }
                // Data extraction: precondition failed: could not convert "0" to Data
//                for row in Row.fetch(db, "SELECT textAffinity FROM `values`") {
//                    XCTAssertTrue((row.value(atIndex: 0) as Data?) == nil)
//                }
                return .rollback
            }
            
            // Int32 is turned to Text
            
            try dbQueue.inTransaction { db in
                try db.execute("INSERT INTO `values` (textAffinity) VALUES (?)", arguments: [0 as Int32])
                // Check SQLite conversions from Text storage:
                for row in Row.fetch(db, "SELECT textAffinity FROM `values`") {
                    XCTAssertEqual((row.value(atIndex: 0) as Bool?), false)     // incompatible with DatabaseValue conversion
                }
                for row in Row.fetch(db, "SELECT textAffinity FROM `values`") {
                    XCTAssertEqual((row.value(atIndex: 0) as Int?), 0)          // incompatible with DatabaseValue conversion
                }
                for row in Row.fetch(db, "SELECT textAffinity FROM `values`") {
                    XCTAssertEqual((row.value(atIndex: 0) as Int32?), 0)        // incompatible with DatabaseValue conversion
                }
                for row in Row.fetch(db, "SELECT textAffinity FROM `values`") {
                    XCTAssertEqual((row.value(atIndex: 0) as Int64?), 0)        // incompatible with DatabaseValue conversion
                }
                for row in Row.fetch(db, "SELECT textAffinity FROM `values`") {
                    XCTAssertEqual((row.value(atIndex: 0) as Double?), 0.0)     // incompatible with DatabaseValue conversion
                }
                for row in Row.fetch(db, "SELECT textAffinity FROM `values`") {
                    XCTAssertEqual((row.value(atIndex: 0) as String?)!, "0")
                }
                for row in Row.fetch(db, "SELECT textAffinity FROM `values`") {
                    XCTAssertEqual((row.value(atIndex: 0) as String), "0")
                }
                // Data extraction: precondition failed: could not convert "0" to Data
//                for row in Row.fetch(db, "SELECT textAffinity FROM `values`") {
//                    XCTAssertTrue((row.value(atIndex: 0) as Data?) == nil)
//                }
                return .rollback
            }
            
            // Double is turned to Text
            
            try dbQueue.inTransaction { db in
                try db.execute("INSERT INTO `values` (textAffinity) VALUES (?)", arguments: [0.0])
                // Check SQLite conversions from Text storage:
                for row in Row.fetch(db, "SELECT textAffinity FROM `values`") {
                    XCTAssertEqual((row.value(atIndex: 0) as Bool?), false)     // incompatible with DatabaseValue conversion
                }
                for row in Row.fetch(db, "SELECT textAffinity FROM `values`") {
                    XCTAssertEqual((row.value(atIndex: 0) as Int?), 0)          // incompatible with DatabaseValue conversion
                }
                for row in Row.fetch(db, "SELECT textAffinity FROM `values`") {
                    XCTAssertEqual((row.value(atIndex: 0) as Int32?), 0)        // incompatible with DatabaseValue conversion
                }
                for row in Row.fetch(db, "SELECT textAffinity FROM `values`") {
                    XCTAssertEqual((row.value(atIndex: 0) as Int64?), 0)        // incompatible with DatabaseValue conversion
                }
                for row in Row.fetch(db, "SELECT textAffinity FROM `values`") {
                    XCTAssertEqual((row.value(atIndex: 0) as Double?), 0.0)     // incompatible with DatabaseValue conversion
                }
                for row in Row.fetch(db, "SELECT textAffinity FROM `values`") {
                    XCTAssertEqual((row.value(atIndex: 0) as String?)!, "0.0")
                }
                for row in Row.fetch(db, "SELECT textAffinity FROM `values`") {
                    XCTAssertEqual((row.value(atIndex: 0) as String), "0.0")
                }
                // Data extraction: precondition failed: could not convert "0.0" to Data
//                for row in Row.fetch(db, "SELECT textAffinity FROM `values`") {
//                    XCTAssertTrue((row.value(atIndex: 0) as Data?) == nil)
//                }
                return .rollback
            }
            
            // "3.0e+5" is turned to Text
            
            try dbQueue.inTransaction { db in
                try db.execute("INSERT INTO `values` (textAffinity) VALUES (?)", arguments: ["3.0e+5"])
                // Check SQLite conversions from Text storage:
                for row in Row.fetch(db, "SELECT textAffinity FROM `values`") {
                    XCTAssertEqual((row.value(atIndex: 0) as Bool?), true)          // incompatible with DatabaseValue conversion
                }
                for row in Row.fetch(db, "SELECT textAffinity FROM `values`") {
                    XCTAssertEqual((row.value(atIndex: 0) as Int?), 3)              // incompatible with DatabaseValue conversion
                }
                for row in Row.fetch(db, "SELECT textAffinity FROM `values`") {
                    XCTAssertEqual((row.value(atIndex: 0) as Int32?), 3)            // incompatible with DatabaseValue conversion
                }
                for row in Row.fetch(db, "SELECT textAffinity FROM `values`") {
                    XCTAssertEqual((row.value(atIndex: 0) as Int64?), 3)            // incompatible with DatabaseValue conversion
                }
                for row in Row.fetch(db, "SELECT textAffinity FROM `values`") {
                    XCTAssertEqual((row.value(atIndex: 0) as Double?), 300000.0)    // incompatible with DatabaseValue conversion
                }
                for row in Row.fetch(db, "SELECT textAffinity FROM `values`") {
                    XCTAssertEqual((row.value(atIndex: 0) as String?)!, "3.0e+5")
                }
                for row in Row.fetch(db, "SELECT textAffinity FROM `values`") {
                    XCTAssertEqual((row.value(atIndex: 0) as String), "3.0e+5")
                }
                // Data extraction: precondition failed: could not convert "3.0e+5" to Data
//                for row in Row.fetch(db, "SELECT textAffinity FROM `values`") {
//                    XCTAssertTrue((row.value(atIndex: 0) as Data?) == nil)
//                }
                return .rollback
            }
            
            // "fooéı👨👨🏿🇫🇷🇨🇮" is turned to Text
            
            try dbQueue.inTransaction { db in
                try db.execute("INSERT INTO `values` (textAffinity) VALUES (?)", arguments: ["fooéı👨👨🏿🇫🇷🇨🇮"])
                // Check SQLite conversions from Text storage:
                for row in Row.fetch(db, "SELECT textAffinity FROM `values`") {
                    XCTAssertEqual((row.value(atIndex: 0) as Bool?), false)     // incompatible with DatabaseValue conversion
                }
                for row in Row.fetch(db, "SELECT textAffinity FROM `values`") {
                    XCTAssertEqual((row.value(atIndex: 0) as Int?), 0)          // incompatible with DatabaseValue conversion
                }
                for row in Row.fetch(db, "SELECT textAffinity FROM `values`") {
                    XCTAssertEqual((row.value(atIndex: 0) as Int32?), 0)        // incompatible with DatabaseValue conversion
                }
                for row in Row.fetch(db, "SELECT textAffinity FROM `values`") {
                    XCTAssertEqual((row.value(atIndex: 0) as Int64?), 0)        // incompatible with DatabaseValue conversion
                }
                for row in Row.fetch(db, "SELECT textAffinity FROM `values`") {
                    XCTAssertEqual((row.value(atIndex: 0) as Double?), 0.0)     // incompatible with DatabaseValue conversion
                }
                for row in Row.fetch(db, "SELECT textAffinity FROM `values`") {
                    XCTAssertEqual((row.value(atIndex: 0) as String?)!, "fooéı👨👨🏿🇫🇷🇨🇮")
                }
                for row in Row.fetch(db, "SELECT textAffinity FROM `values`") {
                    XCTAssertEqual((row.value(atIndex: 0) as String), "fooéı👨👨🏿🇫🇷🇨🇮")
                }
<<<<<<< HEAD
                // Data extraction: precondition failed: could not convert "foo" to Data
=======
                // NSData extraction: precondition failed: could not convert "fooéı👨👨🏿🇫🇷🇨🇮" to NSData
>>>>>>> ed847279
//                for row in Row.fetch(db, "SELECT textAffinity FROM `values`") {
//                    XCTAssertTrue((row.value(atIndex: 0) as Data?) == nil)
//                }
                return .rollback
            }
            
            // Blob is turned to Blob
            
            try dbQueue.inTransaction { db in
<<<<<<< HEAD
                try db.execute("INSERT INTO `values` (textAffinity) VALUES (?)", arguments: ["foo".data(using: .utf8)])
=======
                try db.execute("INSERT INTO `values` (textAffinity) VALUES (?)", arguments: ["fooéı👨👨🏿🇫🇷🇨🇮".dataUsingEncoding(NSUTF8StringEncoding)])
>>>>>>> ed847279
                // Check SQLite conversions from Blob storage:
                for row in Row.fetch(db, "SELECT textAffinity FROM `values`") {
                    XCTAssertEqual((row.value(atIndex: 0) as Bool?), false)     // incompatible with DatabaseValue conversion
                }
                for row in Row.fetch(db, "SELECT textAffinity FROM `values`") {
                    XCTAssertEqual((row.value(atIndex: 0) as Int?), 0)          // incompatible with DatabaseValue conversion
                }
                for row in Row.fetch(db, "SELECT textAffinity FROM `values`") {
                    XCTAssertEqual((row.value(atIndex: 0) as Int32?), 0)        // incompatible with DatabaseValue conversion
                }
                for row in Row.fetch(db, "SELECT textAffinity FROM `values`") {
                    XCTAssertEqual((row.value(atIndex: 0) as Int64?), 0)        // incompatible with DatabaseValue conversion
                }
                for row in Row.fetch(db, "SELECT textAffinity FROM `values`") {
                    XCTAssertEqual((row.value(atIndex: 0) as Double?), 0.0)     // incompatible with DatabaseValue conversion
                }
                for row in Row.fetch(db, "SELECT textAffinity FROM `values`") {
                    XCTAssertEqual((row.value(atIndex: 0) as String?), "fooéı👨👨🏿🇫🇷🇨🇮")   // incompatible with DatabaseValue conversion
                }
                for row in Row.fetch(db, "SELECT textAffinity FROM `values`") {
<<<<<<< HEAD
                    XCTAssertEqual((row.value(atIndex: 0) as Data?), "foo".data(using: .utf8))
=======
                    XCTAssertEqual((row.value(atIndex: 0) as NSData?), "fooéı👨👨🏿🇫🇷🇨🇮".dataUsingEncoding(NSUTF8StringEncoding))
>>>>>>> ed847279
                }
                return .rollback
            }
        }
    }
    
    func testNumericAffinity() {
        // https://www.sqlite.org/datatype3.html
        //
        // > A column with NUMERIC affinity may contain values using all five
        // > storage classes. When text data is inserted into a NUMERIC column,
        // > the storage class of the text is converted to INTEGER or REAL (in
        // > order of preference) if such conversion is lossless and reversible.
        // > For conversions between TEXT and REAL storage classes, SQLite
        // > considers the conversion to be lossless and reversible if the first
        // > 15 significant decimal digits of the number are preserved. If the
        // > lossless conversion of TEXT to INTEGER or REAL is not possible then
        // > the value is stored using the TEXT storage class. No attempt is
        // > made to convert NULL or BLOB values.
        // >
        // > A string might look like a floating-point literal with a decimal
        // > point and/or exponent notation but as long as the value can be
        // > expressed as an integer, the NUMERIC affinity will convert it into
        // > an integer. Hence, the string '3.0e+5' is stored in a column with
        // > NUMERIC affinity as the integer 300000, not as the floating point
        // > value 300000.0.
        
        testNumericAffinity("numericAffinity")
    }
    
    func testIntegerAffinity() {
        // https://www.sqlite.org/datatype3.html
        //
        // > A column that uses INTEGER affinity behaves the same as a column
        // > with NUMERIC affinity. The difference between INTEGER and NUMERIC
        // > affinity is only evident in a CAST expression.
        
        testNumericAffinity("integerAffinity")
    }
    
    func testRealAffinity() {
        // https://www.sqlite.org/datatype3.html
        //
        // > A column with REAL affinity behaves like a column with NUMERIC
        // > affinity except that it forces integer values into floating point
        // > representation. (As an internal optimization, small floating point
        // > values with no fractional component and stored in columns with REAL
        // > affinity are written to disk as integers in order to take up less
        // > space and are automatically converted back into floating point as
        // > the value is read out. This optimization is completely invisible at
        // > the SQL level and can only be detected by examining the raw bits of
        // > the database file.)
        
        assertNoError {
            let dbQueue = try makeDatabaseQueue()
            
            // Int is turned to Real
            
            try dbQueue.inTransaction { db in
                try db.execute("INSERT INTO `values` (realAffinity) VALUES (?)", arguments: [0 as Int])
                // Check SQLite conversions from Real storage
                for row in Row.fetch(db, "SELECT realAffinity FROM `values`") {
                    XCTAssertEqual((row.value(atIndex: 0) as Bool?)!, false)
                }
                for row in Row.fetch(db, "SELECT realAffinity FROM `values`") {
                    XCTAssertEqual((row.value(atIndex: 0) as Bool), false)
                }
                for row in Row.fetch(db, "SELECT realAffinity FROM `values`") {
                    XCTAssertEqual((row.value(atIndex: 0) as Int?)!, 0)
                }
                for row in Row.fetch(db, "SELECT realAffinity FROM `values`") {
                    XCTAssertEqual((row.value(atIndex: 0) as Int), 0)
                }
                for row in Row.fetch(db, "SELECT realAffinity FROM `values`") {
                    XCTAssertEqual((row.value(atIndex: 0) as Int32?)!, Int32(0))
                }
                for row in Row.fetch(db, "SELECT realAffinity FROM `values`") {
                    XCTAssertEqual((row.value(atIndex: 0) as Int32), Int32(0))
                }
                for row in Row.fetch(db, "SELECT realAffinity FROM `values`") {
                    XCTAssertEqual((row.value(atIndex: 0) as Int64?)!, Int64(0))
                }
                for row in Row.fetch(db, "SELECT realAffinity FROM `values`") {
                    XCTAssertEqual((row.value(atIndex: 0) as Int64), Int64(0))
                }
                for row in Row.fetch(db, "SELECT realAffinity FROM `values`") {
                    XCTAssertEqual((row.value(atIndex: 0) as Double?)!, 0.0)
                }
                for row in Row.fetch(db, "SELECT realAffinity FROM `values`") {
                    XCTAssertEqual((row.value(atIndex: 0) as Double), 0.0)
                }
                for row in Row.fetch(db, "SELECT realAffinity FROM `values`") {
                    XCTAssertEqual((row.value(atIndex: 0) as String?), "0.0")   // incompatible with DatabaseValue conversion
                }
                // Data extraction: precondition failed: could not convert 0.0 to Data
//                for row in Row.fetch(db, "SELECT realAffinity FROM `values`") {
//                    XCTAssertTrue((row.value(atIndex: 0) as Data?) == nil)
//                }
                return .rollback
            }
            
            // Int64 is turned to Real
            
            try dbQueue.inTransaction { db in
                try db.execute("INSERT INTO `values` (realAffinity) VALUES (?)", arguments: [0 as Int64])
                // Check SQLite conversions from Real storage
                for row in Row.fetch(db, "SELECT realAffinity FROM `values`") {
                    XCTAssertEqual((row.value(atIndex: 0) as Bool?)!, false)
                }
                for row in Row.fetch(db, "SELECT realAffinity FROM `values`") {
                    XCTAssertEqual((row.value(atIndex: 0) as Bool), false)
                }
                for row in Row.fetch(db, "SELECT realAffinity FROM `values`") {
                    XCTAssertEqual((row.value(atIndex: 0) as Int?)!, 0)
                }
                for row in Row.fetch(db, "SELECT realAffinity FROM `values`") {
                    XCTAssertEqual((row.value(atIndex: 0) as Int), 0)
                }
                for row in Row.fetch(db, "SELECT realAffinity FROM `values`") {
                    XCTAssertEqual((row.value(atIndex: 0) as Int32?)!, Int32(0))
                }
                for row in Row.fetch(db, "SELECT realAffinity FROM `values`") {
                    XCTAssertEqual((row.value(atIndex: 0) as Int32), Int32(0))
                }
                for row in Row.fetch(db, "SELECT realAffinity FROM `values`") {
                    XCTAssertEqual((row.value(atIndex: 0) as Int64?)!, Int64(0))
                }
                for row in Row.fetch(db, "SELECT realAffinity FROM `values`") {
                    XCTAssertEqual((row.value(atIndex: 0) as Int64), Int64(0))
                }
                for row in Row.fetch(db, "SELECT realAffinity FROM `values`") {
                    XCTAssertEqual((row.value(atIndex: 0) as Double?)!, 0.0)
                }
                for row in Row.fetch(db, "SELECT realAffinity FROM `values`") {
                    XCTAssertEqual((row.value(atIndex: 0) as Double), 0.0)
                }
                for row in Row.fetch(db, "SELECT realAffinity FROM `values`") {
                    XCTAssertEqual((row.value(atIndex: 0) as String?), "0.0")   // incompatible with DatabaseValue conversion
                }
                // Data extraction: precondition failed: could not convert 0.0 to Data
//                for row in Row.fetch(db, "SELECT realAffinity FROM `values`") {
//                    XCTAssertTrue((row.value(atIndex: 0) as Data?) == nil)
//                }
                return .rollback
            }
            
            // Int32 is turned to Real
            
            try dbQueue.inTransaction { db in
                try db.execute("INSERT INTO `values` (realAffinity) VALUES (?)", arguments: [0 as Int32])
                // Check SQLite conversions from Real storage
                for row in Row.fetch(db, "SELECT realAffinity FROM `values`") {
                    XCTAssertEqual((row.value(atIndex: 0) as Bool?)!, false)
                }
                for row in Row.fetch(db, "SELECT realAffinity FROM `values`") {
                    XCTAssertEqual((row.value(atIndex: 0) as Bool), false)
                }
                for row in Row.fetch(db, "SELECT realAffinity FROM `values`") {
                    XCTAssertEqual((row.value(atIndex: 0) as Int?)!, 0)
                }
                for row in Row.fetch(db, "SELECT realAffinity FROM `values`") {
                    XCTAssertEqual((row.value(atIndex: 0) as Int), 0)
                }
                for row in Row.fetch(db, "SELECT realAffinity FROM `values`") {
                    XCTAssertEqual((row.value(atIndex: 0) as Int32?)!, Int32(0))
                }
                for row in Row.fetch(db, "SELECT realAffinity FROM `values`") {
                    XCTAssertEqual((row.value(atIndex: 0) as Int32), Int32(0))
                }
                for row in Row.fetch(db, "SELECT realAffinity FROM `values`") {
                    XCTAssertEqual((row.value(atIndex: 0) as Int64?)!, Int64(0))
                }
                for row in Row.fetch(db, "SELECT realAffinity FROM `values`") {
                    XCTAssertEqual((row.value(atIndex: 0) as Int64), Int64(0))
                }
                for row in Row.fetch(db, "SELECT realAffinity FROM `values`") {
                    XCTAssertEqual((row.value(atIndex: 0) as Double?)!, 0.0)
                }
                for row in Row.fetch(db, "SELECT realAffinity FROM `values`") {
                    XCTAssertEqual((row.value(atIndex: 0) as Double), 0.0)
                }
                for row in Row.fetch(db, "SELECT realAffinity FROM `values`") {
                    XCTAssertEqual((row.value(atIndex: 0) as String?), "0.0")   // incompatible with DatabaseValue conversion
                }
                // Data extraction: precondition failed: could not convert 0.0 to Data
//                for row in Row.fetch(db, "SELECT realAffinity FROM `values`") {
//                    XCTAssertTrue((row.value(atIndex: 0) as Data?) == nil)
//                }
                return .rollback
            }
            
            // 3.0e5 Double is turned to Real
            
            try dbQueue.inTransaction { db in
                try db.execute("INSERT INTO `values` (realAffinity) VALUES (?)", arguments: [3.0e5])
                // Check SQLite conversions from Real storage
                for row in Row.fetch(db, "SELECT realAffinity FROM `values`") {
                    XCTAssertEqual((row.value(atIndex: 0) as Bool?)!, true)
                }
                for row in Row.fetch(db, "SELECT realAffinity FROM `values`") {
                    XCTAssertEqual((row.value(atIndex: 0) as Bool), true)
                }
                for row in Row.fetch(db, "SELECT realAffinity FROM `values`") {
                    XCTAssertEqual((row.value(atIndex: 0) as Int?)!, 300000)
                }
                for row in Row.fetch(db, "SELECT realAffinity FROM `values`") {
                    XCTAssertEqual((row.value(atIndex: 0) as Int), 300000)
                }
                for row in Row.fetch(db, "SELECT realAffinity FROM `values`") {
                    XCTAssertEqual((row.value(atIndex: 0) as Int32?)!, Int32(300000))
                }
                for row in Row.fetch(db, "SELECT realAffinity FROM `values`") {
                    XCTAssertEqual((row.value(atIndex: 0) as Int32), Int32(300000))
                }
                for row in Row.fetch(db, "SELECT realAffinity FROM `values`") {
                    XCTAssertEqual((row.value(atIndex: 0) as Int64?)!, Int64(300000))
                }
                for row in Row.fetch(db, "SELECT realAffinity FROM `values`") {
                    XCTAssertEqual((row.value(atIndex: 0) as Int64), Int64(300000))
                }
                for row in Row.fetch(db, "SELECT realAffinity FROM `values`") {
                    XCTAssertEqual((row.value(atIndex: 0) as Double?)!, Double(300000))
                }
                for row in Row.fetch(db, "SELECT realAffinity FROM `values`") {
                    XCTAssertEqual((row.value(atIndex: 0) as Double), Double(300000))
                }
                for row in Row.fetch(db, "SELECT realAffinity FROM `values`") {
                    XCTAssertEqual((row.value(atIndex: 0) as String?), "300000.0")    // incompatible with DatabaseValue conversion
                }
                // Data extraction: precondition failed: could not convert 300000.0 to Data
//                for row in Row.fetch(db, "SELECT realAffinity FROM `values`") {
//                    XCTAssertTrue((row.value(atIndex: 0) as Data?) == nil)
//                }
                return .rollback
            }
            
            // 1.0e20 Double is turned to Real
            
            try dbQueue.inTransaction { db in
                try db.execute("INSERT INTO `values` (realAffinity) VALUES (?)", arguments: [1.0e20])
                // Check SQLite conversions from Real storage (avoid Int, Int32 and Int64 since 1.0e20 does not fit)
                for row in Row.fetch(db, "SELECT realAffinity FROM `values`") {
                    XCTAssertEqual((row.value(atIndex: 0) as Bool?)!, true)
                }
                for row in Row.fetch(db, "SELECT realAffinity FROM `values`") {
                    XCTAssertEqual((row.value(atIndex: 0) as Bool), true)
                }
                for row in Row.fetch(db, "SELECT realAffinity FROM `values`") {
                    XCTAssertEqual((row.value(atIndex: 0) as Double?)!, 1e20)
                }
                for row in Row.fetch(db, "SELECT realAffinity FROM `values`") {
                    XCTAssertEqual((row.value(atIndex: 0) as Double), 1e20)
                }
                for row in Row.fetch(db, "SELECT realAffinity FROM `values`") {
                    XCTAssertEqual((row.value(atIndex: 0) as String?), "1.0e+20")   // incompatible with DatabaseValue conversion
                }
                // Data extraction: precondition failed: could not convert 1e+20 to Data
//                for row in Row.fetch(db, "SELECT realAffinity FROM `values`") {
//                    XCTAssertTrue((row.value(atIndex: 0) as Data?) == nil)
//                }
                return .rollback
            }
            
            // "3.0e+5" is turned to Real
            
            try dbQueue.inTransaction { db in
                try db.execute("INSERT INTO `values` (realAffinity) VALUES (?)", arguments: ["3.0e+5"])
                // Check SQLite conversions from Real storage
                for row in Row.fetch(db, "SELECT realAffinity FROM `values`") {
                    XCTAssertEqual((row.value(atIndex: 0) as Bool?)!, true)
                }
                for row in Row.fetch(db, "SELECT realAffinity FROM `values`") {
                    XCTAssertEqual((row.value(atIndex: 0) as Bool), true)
                }
                for row in Row.fetch(db, "SELECT realAffinity FROM `values`") {
                    XCTAssertEqual((row.value(atIndex: 0) as Int?)!, 300000)
                }
                for row in Row.fetch(db, "SELECT realAffinity FROM `values`") {
                    XCTAssertEqual((row.value(atIndex: 0) as Int), 300000)
                }
                for row in Row.fetch(db, "SELECT realAffinity FROM `values`") {
                    XCTAssertEqual((row.value(atIndex: 0) as Int32?)!, Int32(300000))
                }
                for row in Row.fetch(db, "SELECT realAffinity FROM `values`") {
                    XCTAssertEqual((row.value(atIndex: 0) as Int32), Int32(300000))
                }
                for row in Row.fetch(db, "SELECT realAffinity FROM `values`") {
                    XCTAssertEqual((row.value(atIndex: 0) as Int64?)!, Int64(300000))
                }
                for row in Row.fetch(db, "SELECT realAffinity FROM `values`") {
                    XCTAssertEqual((row.value(atIndex: 0) as Int64), Int64(300000))
                }
                for row in Row.fetch(db, "SELECT realAffinity FROM `values`") {
                    XCTAssertEqual((row.value(atIndex: 0) as Double?)!, Double(300000))
                }
                for row in Row.fetch(db, "SELECT realAffinity FROM `values`") {
                    XCTAssertEqual((row.value(atIndex: 0) as Double), Double(300000))
                }
                for row in Row.fetch(db, "SELECT realAffinity FROM `values`") {
                    XCTAssertEqual((row.value(atIndex: 0) as String?), "300000.0")  // incompatible with DatabaseValue conversion
                }
                // Data extraction: precondition failed: could not convert 300000.0 to Data
//                for row in Row.fetch(db, "SELECT realAffinity FROM `values`") {
//                    XCTAssertTrue((row.value(atIndex: 0) as Data?) == nil)
//                }
                return .rollback
            }
            
            // "1.0e+20" is turned to Real
            
            try dbQueue.inTransaction { db in
                try db.execute("INSERT INTO `values` (realAffinity) VALUES (?)", arguments: ["1.0e+20"])
                // Check SQLite conversions from Real storage: (avoid Int, Int32 and Int64 since 1.0e20 does not fit)
                for row in Row.fetch(db, "SELECT realAffinity FROM `values`") {
                    XCTAssertEqual((row.value(atIndex: 0) as Bool?)!, true)
                }
                for row in Row.fetch(db, "SELECT realAffinity FROM `values`") {
                    XCTAssertEqual((row.value(atIndex: 0) as Bool), true)
                }
                for row in Row.fetch(db, "SELECT realAffinity FROM `values`") {
                    XCTAssertEqual((row.value(atIndex: 0) as Double?)!, 1e20)
                }
                for row in Row.fetch(db, "SELECT realAffinity FROM `values`") {
                    XCTAssertEqual((row.value(atIndex: 0) as Double), 1e20)
                }
                for row in Row.fetch(db, "SELECT realAffinity FROM `values`") {
                    XCTAssertEqual((row.value(atIndex: 0) as String?), "1.0e+20")   // incompatible with DatabaseValue conversion
                }
                // Data extraction: precondition failed: could not convert 1e+20 to Data
//                for row in Row.fetch(db, "SELECT realAffinity FROM `values`") {
//                    XCTAssertTrue((row.value(atIndex: 0) as Data?) == nil)
//                }
                return .rollback
            }
            
            // "fooéı👨👨🏿🇫🇷🇨🇮" is turned to Text
            
            try dbQueue.inTransaction { db in
                try db.execute("INSERT INTO `values` (realAffinity) VALUES (?)", arguments: ["fooéı👨👨🏿🇫🇷🇨🇮"])
                // Check SQLite conversions from Text storage:
                for row in Row.fetch(db, "SELECT realAffinity FROM `values`") {
                    XCTAssertEqual((row.value(atIndex: 0) as Bool?), false)     // incompatible with DatabaseValue conversion
                }
                for row in Row.fetch(db, "SELECT realAffinity FROM `values`") {
                    XCTAssertEqual((row.value(atIndex: 0) as Int?), 0)          // incompatible with DatabaseValue conversion
                }
                for row in Row.fetch(db, "SELECT realAffinity FROM `values`") {
                    XCTAssertEqual((row.value(atIndex: 0) as Int32?), 0)        // incompatible with DatabaseValue conversion
                }
                for row in Row.fetch(db, "SELECT realAffinity FROM `values`") {
                    XCTAssertEqual((row.value(atIndex: 0) as Int64?), 0)        // incompatible with DatabaseValue conversion
                }
                for row in Row.fetch(db, "SELECT realAffinity FROM `values`") {
                    XCTAssertEqual((row.value(atIndex: 0) as Double?), 0.0)     // incompatible with DatabaseValue conversion
                }
                for row in Row.fetch(db, "SELECT realAffinity FROM `values`") {
                    XCTAssertEqual((row.value(atIndex: 0) as String?)!, "fooéı👨👨🏿🇫🇷🇨🇮")
                }
                for row in Row.fetch(db, "SELECT realAffinity FROM `values`") {
                    XCTAssertEqual((row.value(atIndex: 0) as String), "fooéı👨👨🏿🇫🇷🇨🇮")
                }
<<<<<<< HEAD
                // Data extraction: precondition failed: could not convert "foo" to Data
=======
                // NSData extraction: precondition failed: could not convert "fooéı👨👨🏿🇫🇷🇨🇮" to NSData
>>>>>>> ed847279
//                for row in Row.fetch(db, "SELECT realAffinity FROM `values`") {
//                    XCTAssertTrue((row.value(atIndex: 0) as Data?) == nil)
//                }
                return .rollback
            }
            
            // Blob is turned to Blob
            
            try dbQueue.inTransaction { db in
<<<<<<< HEAD
                try db.execute("INSERT INTO `values` (realAffinity) VALUES (?)", arguments: ["foo".data(using: .utf8)])
=======
                try db.execute("INSERT INTO `values` (realAffinity) VALUES (?)", arguments: ["fooéı👨👨🏿🇫🇷🇨🇮".dataUsingEncoding(NSUTF8StringEncoding)])
>>>>>>> ed847279
                // Check SQLite conversions from Blob storage:
                for row in Row.fetch(db, "SELECT realAffinity FROM `values`") {
                    XCTAssertEqual((row.value(atIndex: 0) as Bool?), false)     // incompatible with DatabaseValue conversion
                }
                for row in Row.fetch(db, "SELECT realAffinity FROM `values`") {
                    XCTAssertEqual((row.value(atIndex: 0) as Int?), 0)          // incompatible with DatabaseValue conversion
                }
                for row in Row.fetch(db, "SELECT realAffinity FROM `values`") {
                    XCTAssertEqual((row.value(atIndex: 0) as Int32?), 0)        // incompatible with DatabaseValue conversion
                }
                for row in Row.fetch(db, "SELECT realAffinity FROM `values`") {
                    XCTAssertEqual((row.value(atIndex: 0) as Int64?), 0)        // incompatible with DatabaseValue conversion
                }
                for row in Row.fetch(db, "SELECT realAffinity FROM `values`") {
                    XCTAssertEqual((row.value(atIndex: 0) as Double?), 0.0)     // incompatible with DatabaseValue conversion
                }
                for row in Row.fetch(db, "SELECT realAffinity FROM `values`") {
                    XCTAssertEqual((row.value(atIndex: 0) as String?), "fooéı👨👨🏿🇫🇷🇨🇮")   // incompatible with DatabaseValue conversion
                }
                for row in Row.fetch(db, "SELECT realAffinity FROM `values`") {
<<<<<<< HEAD
                    XCTAssertEqual((row.value(atIndex: 0) as Data?), "foo".data(using: .utf8))
=======
                    XCTAssertEqual((row.value(atIndex: 0) as NSData?), "fooéı👨👨🏿🇫🇷🇨🇮".dataUsingEncoding(NSUTF8StringEncoding))
>>>>>>> ed847279
                }
                return .rollback
            }
        }
    }
    
    func testNoneAffinity() {
        // https://www.sqlite.org/datatype3.html
        //
        // > A column with affinity NONE does not prefer one storage class over
        // > another and no attempt is made to coerce data from one storage
        // > class into another.
        
        assertNoError {
            let dbQueue = try makeDatabaseQueue()
            
            // Int is turned to Integer
            
            try dbQueue.inTransaction { db in
                try db.execute("INSERT INTO `values` (noneAffinity) VALUES (?)", arguments: [0 as Int])
                // Check SQLite conversions from Integer storage
                for row in Row.fetch(db, "SELECT noneAffinity FROM `values`") {
                    XCTAssertEqual((row.value(atIndex: 0) as Bool?)!, false)
                }
                for row in Row.fetch(db, "SELECT noneAffinity FROM `values`") {
                    XCTAssertEqual((row.value(atIndex: 0) as Bool), false)
                }
                for row in Row.fetch(db, "SELECT noneAffinity FROM `values`") {
                    XCTAssertEqual((row.value(atIndex: 0) as Int?)!, 0)
                }
                for row in Row.fetch(db, "SELECT noneAffinity FROM `values`") {
                    XCTAssertEqual((row.value(atIndex: 0) as Int), 0)
                }
                for row in Row.fetch(db, "SELECT noneAffinity FROM `values`") {
                    XCTAssertEqual((row.value(atIndex: 0) as Int32?)!, Int32(0))
                }
                for row in Row.fetch(db, "SELECT noneAffinity FROM `values`") {
                    XCTAssertEqual((row.value(atIndex: 0) as Int32), Int32(0))
                }
                for row in Row.fetch(db, "SELECT noneAffinity FROM `values`") {
                    XCTAssertEqual((row.value(atIndex: 0) as Int64?)!, Int64(0))
                }
                for row in Row.fetch(db, "SELECT noneAffinity FROM `values`") {
                    XCTAssertEqual((row.value(atIndex: 0) as Int64), Int64(0))
                }
                for row in Row.fetch(db, "SELECT noneAffinity FROM `values`") {
                    XCTAssertEqual((row.value(atIndex: 0) as Double?)!, 0.0)
                }
                for row in Row.fetch(db, "SELECT noneAffinity FROM `values`") {
                    XCTAssertEqual((row.value(atIndex: 0) as Double), 0.0)
                }
                for row in Row.fetch(db, "SELECT noneAffinity FROM `values`") {
                    XCTAssertEqual((row.value(atIndex: 0) as String?), "0")     // incompatible with DatabaseValue conversion
                }
                // Data extraction: precondition failed: could not convert 0 to Data
//                for row in Row.fetch(db, "SELECT noneAffinity FROM `values`") {
//                    XCTAssertTrue((row.value(atIndex: 0) as Data?) == nil)
//                }
                return .rollback
            }
            
            // Int64 is turned to Integer
            
            try dbQueue.inTransaction { db in
                try db.execute("INSERT INTO `values` (noneAffinity) VALUES (?)", arguments: [0 as Int64])
                // Check SQLite conversions from Integer storage
                for row in Row.fetch(db, "SELECT noneAffinity FROM `values`") {
                    XCTAssertEqual((row.value(atIndex: 0) as Bool?)!, false)
                }
                for row in Row.fetch(db, "SELECT noneAffinity FROM `values`") {
                    XCTAssertEqual((row.value(atIndex: 0) as Bool), false)
                }
                for row in Row.fetch(db, "SELECT noneAffinity FROM `values`") {
                    XCTAssertEqual((row.value(atIndex: 0) as Int?)!, 0)
                }
                for row in Row.fetch(db, "SELECT noneAffinity FROM `values`") {
                    XCTAssertEqual((row.value(atIndex: 0) as Int), 0)
                }
                for row in Row.fetch(db, "SELECT noneAffinity FROM `values`") {
                    XCTAssertEqual((row.value(atIndex: 0) as Int32?)!, Int32(0))
                }
                for row in Row.fetch(db, "SELECT noneAffinity FROM `values`") {
                    XCTAssertEqual((row.value(atIndex: 0) as Int32), Int32(0))
                }
                for row in Row.fetch(db, "SELECT noneAffinity FROM `values`") {
                    XCTAssertEqual((row.value(atIndex: 0) as Int64?)!, Int64(0))
                }
                for row in Row.fetch(db, "SELECT noneAffinity FROM `values`") {
                    XCTAssertEqual((row.value(atIndex: 0) as Int64), Int64(0))
                }
                for row in Row.fetch(db, "SELECT noneAffinity FROM `values`") {
                    XCTAssertEqual((row.value(atIndex: 0) as Double?)!, 0.0)
                }
                for row in Row.fetch(db, "SELECT noneAffinity FROM `values`") {
                    XCTAssertEqual((row.value(atIndex: 0) as Double), 0.0)
                }
                for row in Row.fetch(db, "SELECT noneAffinity FROM `values`") {
                    XCTAssertEqual((row.value(atIndex: 0) as String?), "0")     // incompatible with DatabaseValue conversion
                }
                // Data extraction: precondition failed: could not convert 0 to Data
//                for row in Row.fetch(db, "SELECT noneAffinity FROM `values`") {
//                    XCTAssertTrue((row.value(atIndex: 0) as Data?) == nil)
//                }
                return .rollback
            }
            
            // Int32 is turned to Integer
            
            try dbQueue.inTransaction { db in
                try db.execute("INSERT INTO `values` (noneAffinity) VALUES (?)", arguments: [0 as Int32])
                // Check SQLite conversions from Integer storage
                for row in Row.fetch(db, "SELECT noneAffinity FROM `values`") {
                    XCTAssertEqual((row.value(atIndex: 0) as Bool?)!, false)
                }
                for row in Row.fetch(db, "SELECT noneAffinity FROM `values`") {
                    XCTAssertEqual((row.value(atIndex: 0) as Bool), false)
                }
                for row in Row.fetch(db, "SELECT noneAffinity FROM `values`") {
                    XCTAssertEqual((row.value(atIndex: 0) as Int?)!, 0)
                }
                for row in Row.fetch(db, "SELECT noneAffinity FROM `values`") {
                    XCTAssertEqual((row.value(atIndex: 0) as Int), 0)
                }
                for row in Row.fetch(db, "SELECT noneAffinity FROM `values`") {
                    XCTAssertEqual((row.value(atIndex: 0) as Int32?)!, Int32(0))
                }
                for row in Row.fetch(db, "SELECT noneAffinity FROM `values`") {
                    XCTAssertEqual((row.value(atIndex: 0) as Int32), Int32(0))
                }
                for row in Row.fetch(db, "SELECT noneAffinity FROM `values`") {
                    XCTAssertEqual((row.value(atIndex: 0) as Int64?)!, Int64(0))
                }
                for row in Row.fetch(db, "SELECT noneAffinity FROM `values`") {
                    XCTAssertEqual((row.value(atIndex: 0) as Int64), Int64(0))
                }
                for row in Row.fetch(db, "SELECT noneAffinity FROM `values`") {
                    XCTAssertEqual((row.value(atIndex: 0) as Double?)!, 0.0)
                }
                for row in Row.fetch(db, "SELECT noneAffinity FROM `values`") {
                    XCTAssertEqual((row.value(atIndex: 0) as Double), 0.0)
                }
                for row in Row.fetch(db, "SELECT noneAffinity FROM `values`") {
                    XCTAssertEqual((row.value(atIndex: 0) as String?), "0")     // incompatible with DatabaseValue conversion
                }
                // Data extraction: precondition failed: could not convert 0 to Data
//                for row in Row.fetch(db, "SELECT noneAffinity FROM `values`") {
//                    XCTAssertTrue((row.value(atIndex: 0) as Data?) == nil)
//                }
                return .rollback
            }
            
            // Double is turned to Real
            
            try dbQueue.inTransaction { db in
                try db.execute("INSERT INTO `values` (noneAffinity) VALUES (?)", arguments: [0.0])
                // Check SQLite conversions from Real storage
                for row in Row.fetch(db, "SELECT noneAffinity FROM `values`") {
                    XCTAssertEqual((row.value(atIndex: 0) as Bool?)!, false)
                }
                for row in Row.fetch(db, "SELECT noneAffinity FROM `values`") {
                    XCTAssertEqual((row.value(atIndex: 0) as Bool), false)
                }
                for row in Row.fetch(db, "SELECT noneAffinity FROM `values`") {
                    XCTAssertEqual((row.value(atIndex: 0) as Int?)!, 0)
                }
                for row in Row.fetch(db, "SELECT noneAffinity FROM `values`") {
                    XCTAssertEqual((row.value(atIndex: 0) as Int), 0)
                }
                for row in Row.fetch(db, "SELECT noneAffinity FROM `values`") {
                    XCTAssertEqual((row.value(atIndex: 0) as Int32?)!, Int32(0))
                }
                for row in Row.fetch(db, "SELECT noneAffinity FROM `values`") {
                    XCTAssertEqual((row.value(atIndex: 0) as Int32), Int32(0))
                }
                for row in Row.fetch(db, "SELECT noneAffinity FROM `values`") {
                    XCTAssertEqual((row.value(atIndex: 0) as Int64?)!, Int64(0))
                }
                for row in Row.fetch(db, "SELECT noneAffinity FROM `values`") {
                    XCTAssertEqual((row.value(atIndex: 0) as Int64), Int64(0))
                }
                for row in Row.fetch(db, "SELECT noneAffinity FROM `values`") {
                    XCTAssertEqual((row.value(atIndex: 0) as Double?)!, 0.0)
                }
                for row in Row.fetch(db, "SELECT noneAffinity FROM `values`") {
                    XCTAssertEqual((row.value(atIndex: 0) as Double), 0.0)
                }
                for row in Row.fetch(db, "SELECT noneAffinity FROM `values`") {
                    XCTAssertEqual((row.value(atIndex: 0) as String?), "0.0")   // incompatible with DatabaseValue conversion
                }
                // Data extraction: precondition failed: could not convert 0.0 to Data
//                for row in Row.fetch(db, "SELECT noneAffinity FROM `values`") {
//                    XCTAssertTrue((row.value(atIndex: 0) as Data?) == nil)
//                }
                return .rollback
            }
            
            // "3.0e+5" is turned to Text
            
            try dbQueue.inTransaction { db in
                try db.execute("INSERT INTO `values` (noneAffinity) VALUES (?)", arguments: ["3.0e+5"])
                // Check SQLite conversions from Text storage
                for row in Row.fetch(db, "SELECT noneAffinity FROM `values`") {
                    XCTAssertEqual((row.value(atIndex: 0) as Bool?), true)      // incompatible with DatabaseValue conversion
                }
                for row in Row.fetch(db, "SELECT noneAffinity FROM `values`") {
                    XCTAssertEqual((row.value(atIndex: 0) as Int?), 3)          // incompatible with DatabaseValue conversion
                }
                for row in Row.fetch(db, "SELECT noneAffinity FROM `values`") {
                    XCTAssertEqual((row.value(atIndex: 0) as Int32?), 3)        // incompatible with DatabaseValue conversion
                }
                for row in Row.fetch(db, "SELECT noneAffinity FROM `values`") {
                    XCTAssertEqual((row.value(atIndex: 0) as Int64?), 3)        // incompatible with DatabaseValue conversion
                }
                for row in Row.fetch(db, "SELECT noneAffinity FROM `values`") {
                    XCTAssertEqual((row.value(atIndex: 0) as Double?), 300000.0)    // incompatible with DatabaseValue conversion
                }
                for row in Row.fetch(db, "SELECT noneAffinity FROM `values`") {
                    XCTAssertEqual((row.value(atIndex: 0) as String?)!, "3.0e+5")
                }
                for row in Row.fetch(db, "SELECT noneAffinity FROM `values`") {
                    XCTAssertEqual((row.value(atIndex: 0) as String), "3.0e+5")
                }
                // Data extraction: precondition failed: could not convert "3.0e+5" to Data
//                for row in Row.fetch(db, "SELECT noneAffinity FROM `values`") {
//                    XCTAssertTrue((row.value(atIndex: 0) as Data?) == nil)
//                }
                return .rollback
            }
            
            // Blob is turned to Blob
            
            try dbQueue.inTransaction { db in
<<<<<<< HEAD
                try db.execute("INSERT INTO `values` (noneAffinity) VALUES (?)", arguments: ["foo".data(using: .utf8)])
=======
                try db.execute("INSERT INTO `values` (noneAffinity) VALUES (?)", arguments: ["fooéı👨👨🏿🇫🇷🇨🇮".dataUsingEncoding(NSUTF8StringEncoding)])
>>>>>>> ed847279
                // Check SQLite conversions from Blob storage
                for row in Row.fetch(db, "SELECT noneAffinity FROM `values`") {
                    XCTAssertEqual((row.value(atIndex: 0) as Bool?), false)     // incompatible with DatabaseValue conversion
                }
                for row in Row.fetch(db, "SELECT noneAffinity FROM `values`") {
                    XCTAssertEqual((row.value(atIndex: 0) as Int?), 0)          // incompatible with DatabaseValue conversion
                }
                for row in Row.fetch(db, "SELECT noneAffinity FROM `values`") {
                    XCTAssertEqual((row.value(atIndex: 0) as Int32?), 0)        // incompatible with DatabaseValue conversion
                }
                for row in Row.fetch(db, "SELECT noneAffinity FROM `values`") {
                    XCTAssertEqual((row.value(atIndex: 0) as Int64?), 0)        // incompatible with DatabaseValue conversion
                }
                for row in Row.fetch(db, "SELECT noneAffinity FROM `values`") {
                    XCTAssertEqual((row.value(atIndex: 0) as Double?), 0.0)     // incompatible with DatabaseValue conversion
                }
                for row in Row.fetch(db, "SELECT noneAffinity FROM `values`") {
                    XCTAssertEqual((row.value(atIndex: 0) as String?), "fooéı👨👨🏿🇫🇷🇨🇮")   // incompatible with DatabaseValue conversion
                }
                for row in Row.fetch(db, "SELECT noneAffinity FROM `values`") {
<<<<<<< HEAD
                    XCTAssertEqual((row.value(atIndex: 0) as Data?), "foo".data(using: .utf8))
=======
                    XCTAssertEqual((row.value(atIndex: 0) as NSData?), "fooéı👨👨🏿🇫🇷🇨🇮".dataUsingEncoding(NSUTF8StringEncoding))
>>>>>>> ed847279
                }
                return .rollback
            }
        }
    }
    
    func testNumericAffinity(_ columnName: String) {
        // https://www.sqlite.org/datatype3.html
        //
        // > A column with NUMERIC affinity may contain values using all five
        // > storage classes. When text data is inserted into a NUMERIC column,
        // > the storage class of the text is converted to INTEGER or REAL (in
        // > order of preference) if such conversion is lossless and reversible.
        // > For conversions between TEXT and REAL storage classes, SQLite
        // > considers the conversion to be lossless and reversible if the first
        // > 15 significant decimal digits of the number are preserved. If the
        // > lossless conversion of TEXT to INTEGER or REAL is not possible then
        // > the value is stored using the TEXT storage class. No attempt is
        // > made to convert NULL or BLOB values.
        // >
        // > A string might look like a floating-point literal with a decimal
        // > point and/or exponent notation but as long as the value can be
        // > expressed as an integer, the NUMERIC affinity will convert it into
        // > an integer. Hence, the string '3.0e+5' is stored in a column with
        // > NUMERIC affinity as the integer 300000, not as the floating point
        // > value 300000.0.
        
        assertNoError {
            let dbQueue = try makeDatabaseQueue()
            
            // Int is turned to Integer
            
            try dbQueue.inTransaction { db in
                try db.execute("INSERT INTO `values` (\(columnName)) VALUES (?)", arguments: [0 as Int])
                // Check SQLite conversions from Integer storage
                for row in Row.fetch(db, "SELECT \(columnName) FROM `values`") {
                    XCTAssertEqual((row.value(atIndex: 0) as Bool?)!, false)
                }
                for row in Row.fetch(db, "SELECT \(columnName) FROM `values`") {
                    XCTAssertEqual((row.value(atIndex: 0) as Bool), false)
                }
                for row in Row.fetch(db, "SELECT \(columnName) FROM `values`") {
                    XCTAssertEqual((row.value(atIndex: 0) as Int?)!, 0)
                }
                for row in Row.fetch(db, "SELECT \(columnName) FROM `values`") {
                    XCTAssertEqual((row.value(atIndex: 0) as Int), 0)
                }
                for row in Row.fetch(db, "SELECT \(columnName) FROM `values`") {
                    XCTAssertEqual((row.value(atIndex: 0) as Int32?)!, Int32(0))
                }
                for row in Row.fetch(db, "SELECT \(columnName) FROM `values`") {
                    XCTAssertEqual((row.value(atIndex: 0) as Int32), Int32(0))
                }
                for row in Row.fetch(db, "SELECT \(columnName) FROM `values`") {
                    XCTAssertEqual((row.value(atIndex: 0) as Int64?)!, Int64(0))
                }
                for row in Row.fetch(db, "SELECT \(columnName) FROM `values`") {
                    XCTAssertEqual((row.value(atIndex: 0) as Int64), Int64(0))
                }
                for row in Row.fetch(db, "SELECT \(columnName) FROM `values`") {
                    XCTAssertEqual((row.value(atIndex: 0) as Double?)!, 0.0)
                }
                for row in Row.fetch(db, "SELECT \(columnName) FROM `values`") {
                    XCTAssertEqual((row.value(atIndex: 0) as Double), 0.0)
                }
                for row in Row.fetch(db, "SELECT \(columnName) FROM `values`") {
                    XCTAssertEqual((row.value(atIndex: 0) as String?), "0")     // incompatible with DatabaseValue conversion
                }
                // Data extraction: precondition failed: could not convert 0 to Data
//                for row in Row.fetch(db, "SELECT \(columnName) FROM `values`") {
//                    XCTAssertTrue((row.value(atIndex: 0) as Data?) == nil)
//                }
                return .rollback
            }
            
            // Int64 is turned to Integer
            
            try dbQueue.inTransaction { db in
                try db.execute("INSERT INTO `values` (\(columnName)) VALUES (?)", arguments: [0 as Int64])
                // Check SQLite conversions from Integer storage
                for row in Row.fetch(db, "SELECT \(columnName) FROM `values`") {
                    XCTAssertEqual((row.value(atIndex: 0) as Bool?)!, false)
                }
                for row in Row.fetch(db, "SELECT \(columnName) FROM `values`") {
                    XCTAssertEqual((row.value(atIndex: 0) as Bool), false)
                }
                for row in Row.fetch(db, "SELECT \(columnName) FROM `values`") {
                    XCTAssertEqual((row.value(atIndex: 0) as Int?)!, 0)
                }
                for row in Row.fetch(db, "SELECT \(columnName) FROM `values`") {
                    XCTAssertEqual((row.value(atIndex: 0) as Int), 0)
                }
                for row in Row.fetch(db, "SELECT \(columnName) FROM `values`") {
                    XCTAssertEqual((row.value(atIndex: 0) as Int32?)!, Int32(0))
                }
                for row in Row.fetch(db, "SELECT \(columnName) FROM `values`") {
                    XCTAssertEqual((row.value(atIndex: 0) as Int32), Int32(0))
                }
                for row in Row.fetch(db, "SELECT \(columnName) FROM `values`") {
                    XCTAssertEqual((row.value(atIndex: 0) as Int64?)!, Int64(0))
                }
                for row in Row.fetch(db, "SELECT \(columnName) FROM `values`") {
                    XCTAssertEqual((row.value(atIndex: 0) as Int64), Int64(0))
                }
                for row in Row.fetch(db, "SELECT \(columnName) FROM `values`") {
                    XCTAssertEqual((row.value(atIndex: 0) as Double?)!, 0.0)
                }
                for row in Row.fetch(db, "SELECT \(columnName) FROM `values`") {
                    XCTAssertEqual((row.value(atIndex: 0) as Double), 0.0)
                }
                for row in Row.fetch(db, "SELECT \(columnName) FROM `values`") {
                    XCTAssertEqual((row.value(atIndex: 0) as String?), "0")     // incompatible with DatabaseValue conversion
                }
                // Data extraction: precondition failed: could not convert 0 to Data
//                for row in Row.fetch(db, "SELECT \(columnName) FROM `values`") {
//                    XCTAssertTrue((row.value(atIndex: 0) as Data?) == nil)
//                }
                return .rollback
            }
            
            // Int32 is turned to Integer
            
            try dbQueue.inTransaction { db in
                try db.execute("INSERT INTO `values` (\(columnName)) VALUES (?)", arguments: [0 as Int32])
                // Check SQLite conversions from Integer storage
                for row in Row.fetch(db, "SELECT \(columnName) FROM `values`") {
                    XCTAssertEqual((row.value(atIndex: 0) as Bool?)!, false)
                }
                for row in Row.fetch(db, "SELECT \(columnName) FROM `values`") {
                    XCTAssertEqual((row.value(atIndex: 0) as Bool), false)
                }
                for row in Row.fetch(db, "SELECT \(columnName) FROM `values`") {
                    XCTAssertEqual((row.value(atIndex: 0) as Int?)!, 0)
                }
                for row in Row.fetch(db, "SELECT \(columnName) FROM `values`") {
                    XCTAssertEqual((row.value(atIndex: 0) as Int), 0)
                }
                for row in Row.fetch(db, "SELECT \(columnName) FROM `values`") {
                    XCTAssertEqual((row.value(atIndex: 0) as Int32?)!, Int32(0))
                }
                for row in Row.fetch(db, "SELECT \(columnName) FROM `values`") {
                    XCTAssertEqual((row.value(atIndex: 0) as Int32), Int32(0))
                }
                for row in Row.fetch(db, "SELECT \(columnName) FROM `values`") {
                    XCTAssertEqual((row.value(atIndex: 0) as Int64?)!, Int64(0))
                }
                for row in Row.fetch(db, "SELECT \(columnName) FROM `values`") {
                    XCTAssertEqual((row.value(atIndex: 0) as Int64), Int64(0))
                }
                for row in Row.fetch(db, "SELECT \(columnName) FROM `values`") {
                    XCTAssertEqual((row.value(atIndex: 0) as Double?)!, 0.0)
                }
                for row in Row.fetch(db, "SELECT \(columnName) FROM `values`") {
                    XCTAssertEqual((row.value(atIndex: 0) as Double), 0.0)
                }
                for row in Row.fetch(db, "SELECT \(columnName) FROM `values`") {
                    XCTAssertEqual((row.value(atIndex: 0) as String?), "0")     // incompatible with DatabaseValue conversion
                }
                // Data extraction: precondition failed: could not convert 0 to Data
//                for row in Row.fetch(db, "SELECT \(columnName) FROM `values`") {
//                    XCTAssertTrue((row.value(atIndex: 0) as Data?) == nil)
//                }
                return .rollback
            }
            
            // 3.0e5 Double is turned to Integer
            
            try dbQueue.inTransaction { db in
                try db.execute("INSERT INTO `values` (\(columnName)) VALUES (?)", arguments: [3.0e5])
                // Check SQLite conversions from Integer storage
                for row in Row.fetch(db, "SELECT \(columnName) FROM `values`") {
                    XCTAssertEqual((row.value(atIndex: 0) as Bool?)!, true)
                }
                for row in Row.fetch(db, "SELECT \(columnName) FROM `values`") {
                    XCTAssertEqual((row.value(atIndex: 0) as Bool), true)
                }
                for row in Row.fetch(db, "SELECT \(columnName) FROM `values`") {
                    XCTAssertEqual((row.value(atIndex: 0) as Int?)!, 300000)
                }
                for row in Row.fetch(db, "SELECT \(columnName) FROM `values`") {
                    XCTAssertEqual((row.value(atIndex: 0) as Int), 300000)
                }
                for row in Row.fetch(db, "SELECT \(columnName) FROM `values`") {
                    XCTAssertEqual((row.value(atIndex: 0) as Int32?)!, Int32(300000))
                }
                for row in Row.fetch(db, "SELECT \(columnName) FROM `values`") {
                    XCTAssertEqual((row.value(atIndex: 0) as Int32), Int32(300000))
                }
                for row in Row.fetch(db, "SELECT \(columnName) FROM `values`") {
                    XCTAssertEqual((row.value(atIndex: 0) as Int64?)!, Int64(300000))
                }
                for row in Row.fetch(db, "SELECT \(columnName) FROM `values`") {
                    XCTAssertEqual((row.value(atIndex: 0) as Int64), Int64(300000))
                }
                for row in Row.fetch(db, "SELECT \(columnName) FROM `values`") {
                    XCTAssertEqual((row.value(atIndex: 0) as Double?)!, Double(300000))
                }
                for row in Row.fetch(db, "SELECT \(columnName) FROM `values`") {
                    XCTAssertEqual((row.value(atIndex: 0) as Double), Double(300000))
                }
                for row in Row.fetch(db, "SELECT \(columnName) FROM `values`") {
                    XCTAssertEqual((row.value(atIndex: 0) as String?), "300000")    // incompatible with DatabaseValue conversion
                }
                // Data extraction: precondition failed: could not convert 300000 to Data
//                for row in Row.fetch(db, "SELECT \(columnName) FROM `values`") {
//                    XCTAssertTrue((row.value(atIndex: 0) as Data?) == nil)
//                }
                return .rollback
            }
            
            // 1.0e20 Double is turned to Real
            
            try dbQueue.inTransaction { db in
                try db.execute("INSERT INTO `values` (\(columnName)) VALUES (?)", arguments: [1.0e20])
                // Check SQLite conversions from Real storage (avoid Int, Int32 and Int64 since 1.0e20 does not fit)
                for row in Row.fetch(db, "SELECT \(columnName) FROM `values`") {
                    XCTAssertEqual((row.value(atIndex: 0) as Bool?)!, true)
                }
                for row in Row.fetch(db, "SELECT \(columnName) FROM `values`") {
                    XCTAssertEqual((row.value(atIndex: 0) as Bool), true)
                }
                for row in Row.fetch(db, "SELECT \(columnName) FROM `values`") {
                    XCTAssertEqual((row.value(atIndex: 0) as Double?)!, 1e20)
                }
                for row in Row.fetch(db, "SELECT \(columnName) FROM `values`") {
                    XCTAssertEqual((row.value(atIndex: 0) as Double), 1e20)
                }
                for row in Row.fetch(db, "SELECT \(columnName) FROM `values`") {
                    XCTAssertEqual((row.value(atIndex: 0) as String?), "1.0e+20")   // incompatible with DatabaseValue conversion
                }
                // Data extraction: precondition failed: could not convert 1e+20 to Data
//                for row in Row.fetch(db, "SELECT \(columnName) FROM `values`") {
//                    XCTAssertTrue((row.value(atIndex: 0) as Data?) == nil)
//                }
                return .rollback
            }
            
            // "3.0e+5" is turned to Integer
            
            try dbQueue.inTransaction { db in
                try db.execute("INSERT INTO `values` (\(columnName)) VALUES (?)", arguments: ["3.0e+5"])
                // Check SQLite conversions from Integer storage
                for row in Row.fetch(db, "SELECT \(columnName) FROM `values`") {
                    XCTAssertEqual((row.value(atIndex: 0) as Bool?)!, true)
                }
                for row in Row.fetch(db, "SELECT \(columnName) FROM `values`") {
                    XCTAssertEqual((row.value(atIndex: 0) as Bool), true)
                }
                for row in Row.fetch(db, "SELECT \(columnName) FROM `values`") {
                    XCTAssertEqual((row.value(atIndex: 0) as Int?)!, 300000)
                }
                for row in Row.fetch(db, "SELECT \(columnName) FROM `values`") {
                    XCTAssertEqual((row.value(atIndex: 0) as Int), 300000)
                }
                for row in Row.fetch(db, "SELECT \(columnName) FROM `values`") {
                    XCTAssertEqual((row.value(atIndex: 0) as Int32?)!, Int32(300000))
                }
                for row in Row.fetch(db, "SELECT \(columnName) FROM `values`") {
                    XCTAssertEqual((row.value(atIndex: 0) as Int32), Int32(300000))
                }
                for row in Row.fetch(db, "SELECT \(columnName) FROM `values`") {
                    XCTAssertEqual((row.value(atIndex: 0) as Int64?)!, Int64(300000))
                }
                for row in Row.fetch(db, "SELECT \(columnName) FROM `values`") {
                    XCTAssertEqual((row.value(atIndex: 0) as Int64), Int64(300000))
                }
                for row in Row.fetch(db, "SELECT \(columnName) FROM `values`") {
                    XCTAssertEqual((row.value(atIndex: 0) as Double?)!, Double(300000))
                }
                for row in Row.fetch(db, "SELECT \(columnName) FROM `values`") {
                    XCTAssertEqual((row.value(atIndex: 0) as Double), Double(300000))
                }
                for row in Row.fetch(db, "SELECT \(columnName) FROM `values`") {
                    XCTAssertEqual((row.value(atIndex: 0) as String?), "300000")    // incompatible with DatabaseValue conversion
                }
                // Data extraction: precondition failed: could not convert 300000 to Data
//                for row in Row.fetch(db, "SELECT \(columnName) FROM `values`") {
//                    XCTAssertTrue((row.value(atIndex: 0) as Data?) == nil)
//                }
                return .rollback
            }
            
            // "1.0e+20" is turned to Real
            
            try dbQueue.inTransaction { db in
                try db.execute("INSERT INTO `values` (\(columnName)) VALUES (?)", arguments: ["1.0e+20"])
                // Check SQLite conversions from Real storage: (avoid Int, Int32 and Int64 since 1.0e20 does not fit)
                for row in Row.fetch(db, "SELECT \(columnName) FROM `values`") {
                    XCTAssertEqual((row.value(atIndex: 0) as Bool?)!, true)
                }
                for row in Row.fetch(db, "SELECT \(columnName) FROM `values`") {
                    XCTAssertEqual((row.value(atIndex: 0) as Bool), true)
                }
                for row in Row.fetch(db, "SELECT \(columnName) FROM `values`") {
                    XCTAssertEqual((row.value(atIndex: 0) as Double?)!, 1e20)
                }
                for row in Row.fetch(db, "SELECT \(columnName) FROM `values`") {
                    XCTAssertEqual((row.value(atIndex: 0) as Double), 1e20)
                }
                for row in Row.fetch(db, "SELECT \(columnName) FROM `values`") {
                    XCTAssertEqual((row.value(atIndex: 0) as String?), "1.0e+20")   // incompatible with DatabaseValue conversion
                }
                // Data extraction: precondition failed: could not convert 1e+20 to Data
//                for row in Row.fetch(db, "SELECT \(columnName) FROM `values`") {
//                    XCTAssertTrue((row.value(atIndex: 0) as Data?) == nil)
//                }
                return .rollback
            }
            
            // "fooéı👨👨🏿🇫🇷🇨🇮" is turned to Text
            
            try dbQueue.inTransaction { db in
                try db.execute("INSERT INTO `values` (\(columnName)) VALUES (?)", arguments: ["fooéı👨👨🏿🇫🇷🇨🇮"])
                // Check SQLite conversions from Text storage:
                for row in Row.fetch(db, "SELECT \(columnName) FROM `values`") {
                    XCTAssertEqual((row.value(atIndex: 0) as Bool?), false)     // incompatible with DatabaseValue conversion
                }
                for row in Row.fetch(db, "SELECT \(columnName) FROM `values`") {
                    XCTAssertEqual((row.value(atIndex: 0) as Int?), 0)          // incompatible with DatabaseValue conversion
                }
                for row in Row.fetch(db, "SELECT \(columnName) FROM `values`") {
                    XCTAssertEqual((row.value(atIndex: 0) as Int32?), 0)        // incompatible with DatabaseValue conversion
                }
                for row in Row.fetch(db, "SELECT \(columnName) FROM `values`") {
                    XCTAssertEqual((row.value(atIndex: 0) as Int64?), 0)        // incompatible with DatabaseValue conversion
                }
                for row in Row.fetch(db, "SELECT \(columnName) FROM `values`") {
                    XCTAssertEqual((row.value(atIndex: 0) as Double?), 0.0)     // incompatible with DatabaseValue conversion
                }
                for row in Row.fetch(db, "SELECT \(columnName) FROM `values`") {
                    XCTAssertEqual((row.value(atIndex: 0) as String?)!, "fooéı👨👨🏿🇫🇷🇨🇮")
                }
                for row in Row.fetch(db, "SELECT \(columnName) FROM `values`") {
                    XCTAssertEqual((row.value(atIndex: 0) as String), "fooéı👨👨🏿🇫🇷🇨🇮")
                }
<<<<<<< HEAD
                // Data extraction: precondition failed: could not convert "foo" to Data
=======
                // NSData extraction: precondition failed: could not convert "fooéı👨👨🏿🇫🇷🇨🇮" to NSData
>>>>>>> ed847279
//                for row in Row.fetch(db, "SELECT \(columnName) FROM `values`") {
//                    XCTAssertTrue((row.value(atIndex: 0) as Data?) == nil)
//                }
                return .rollback
            }
            
            // Blob is turned to Blob
            
            try dbQueue.inTransaction { db in
<<<<<<< HEAD
                try db.execute("INSERT INTO `values` (\(columnName)) VALUES (?)", arguments: ["foo".data(using: .utf8)])
=======
                try db.execute("INSERT INTO `values` (\(columnName)) VALUES (?)", arguments: ["fooéı👨👨🏿🇫🇷🇨🇮".dataUsingEncoding(NSUTF8StringEncoding)])
>>>>>>> ed847279
                // Check SQLite conversions from Blob storage:
                for row in Row.fetch(db, "SELECT \(columnName) FROM `values`") {
                    XCTAssertEqual((row.value(atIndex: 0) as Bool?), false)     // incompatible with DatabaseValue conversion
                }
                for row in Row.fetch(db, "SELECT \(columnName) FROM `values`") {
                    XCTAssertEqual((row.value(atIndex: 0) as Int?), 0)          // incompatible with DatabaseValue conversion
                }
                for row in Row.fetch(db, "SELECT \(columnName) FROM `values`") {
                    XCTAssertEqual((row.value(atIndex: 0) as Int32?), 0)        // incompatible with DatabaseValue conversion
                }
                for row in Row.fetch(db, "SELECT \(columnName) FROM `values`") {
                    XCTAssertEqual((row.value(atIndex: 0) as Int64?), 0)        // incompatible with DatabaseValue conversion
                }
                for row in Row.fetch(db, "SELECT \(columnName) FROM `values`") {
                    XCTAssertEqual((row.value(atIndex: 0) as Double?), 0.0)     // incompatible with DatabaseValue conversion
                }
                for row in Row.fetch(db, "SELECT \(columnName) FROM `values`") {
                    XCTAssertEqual((row.value(atIndex: 0) as String?), "fooéı👨👨🏿🇫🇷🇨🇮")   // incompatible with DatabaseValue conversion
                }
                for row in Row.fetch(db, "SELECT \(columnName) FROM `values`") {
<<<<<<< HEAD
                    XCTAssertEqual((row.value(atIndex: 0) as Data?), "foo".data(using: .utf8))
=======
                    XCTAssertEqual((row.value(atIndex: 0) as NSData?), "fooéı👨👨🏿🇫🇷🇨🇮".dataUsingEncoding(NSUTF8StringEncoding))
>>>>>>> ed847279
                }
                return .rollback
            }
        }
    }
}<|MERGE_RESOLUTION|>--- conflicted
+++ resolved
@@ -228,11 +228,7 @@
                 for row in Row.fetch(db, "SELECT textAffinity FROM `values`") {
                     XCTAssertEqual((row.value(atIndex: 0) as String), "fooéı👨👨🏿🇫🇷🇨🇮")
                 }
-<<<<<<< HEAD
-                // Data extraction: precondition failed: could not convert "foo" to Data
-=======
-                // NSData extraction: precondition failed: could not convert "fooéı👨👨🏿🇫🇷🇨🇮" to NSData
->>>>>>> ed847279
+                // Data extraction: precondition failed: could not convert "fooéı👨👨🏿🇫🇷🇨🇮" to Data
 //                for row in Row.fetch(db, "SELECT textAffinity FROM `values`") {
 //                    XCTAssertTrue((row.value(atIndex: 0) as Data?) == nil)
 //                }
@@ -242,11 +238,7 @@
             // Blob is turned to Blob
             
             try dbQueue.inTransaction { db in
-<<<<<<< HEAD
-                try db.execute("INSERT INTO `values` (textAffinity) VALUES (?)", arguments: ["foo".data(using: .utf8)])
-=======
-                try db.execute("INSERT INTO `values` (textAffinity) VALUES (?)", arguments: ["fooéı👨👨🏿🇫🇷🇨🇮".dataUsingEncoding(NSUTF8StringEncoding)])
->>>>>>> ed847279
+                try db.execute("INSERT INTO `values` (textAffinity) VALUES (?)", arguments: ["fooéı👨👨🏿🇫🇷🇨🇮".data(using: .utf8)])
                 // Check SQLite conversions from Blob storage:
                 for row in Row.fetch(db, "SELECT textAffinity FROM `values`") {
                     XCTAssertEqual((row.value(atIndex: 0) as Bool?), false)     // incompatible with DatabaseValue conversion
@@ -267,11 +259,7 @@
                     XCTAssertEqual((row.value(atIndex: 0) as String?), "fooéı👨👨🏿🇫🇷🇨🇮")   // incompatible with DatabaseValue conversion
                 }
                 for row in Row.fetch(db, "SELECT textAffinity FROM `values`") {
-<<<<<<< HEAD
-                    XCTAssertEqual((row.value(atIndex: 0) as Data?), "foo".data(using: .utf8))
-=======
-                    XCTAssertEqual((row.value(atIndex: 0) as NSData?), "fooéı👨👨🏿🇫🇷🇨🇮".dataUsingEncoding(NSUTF8StringEncoding))
->>>>>>> ed847279
+                    XCTAssertEqual((row.value(atIndex: 0) as Data?), "fooéı👨👨🏿🇫🇷🇨🇮".data(using: .utf8))
                 }
                 return .rollback
             }
@@ -633,11 +621,7 @@
                 for row in Row.fetch(db, "SELECT realAffinity FROM `values`") {
                     XCTAssertEqual((row.value(atIndex: 0) as String), "fooéı👨👨🏿🇫🇷🇨🇮")
                 }
-<<<<<<< HEAD
-                // Data extraction: precondition failed: could not convert "foo" to Data
-=======
-                // NSData extraction: precondition failed: could not convert "fooéı👨👨🏿🇫🇷🇨🇮" to NSData
->>>>>>> ed847279
+                // Data extraction: precondition failed: could not convert "fooéı👨👨🏿🇫🇷🇨🇮" to Data
 //                for row in Row.fetch(db, "SELECT realAffinity FROM `values`") {
 //                    XCTAssertTrue((row.value(atIndex: 0) as Data?) == nil)
 //                }
@@ -647,11 +631,7 @@
             // Blob is turned to Blob
             
             try dbQueue.inTransaction { db in
-<<<<<<< HEAD
-                try db.execute("INSERT INTO `values` (realAffinity) VALUES (?)", arguments: ["foo".data(using: .utf8)])
-=======
-                try db.execute("INSERT INTO `values` (realAffinity) VALUES (?)", arguments: ["fooéı👨👨🏿🇫🇷🇨🇮".dataUsingEncoding(NSUTF8StringEncoding)])
->>>>>>> ed847279
+                try db.execute("INSERT INTO `values` (realAffinity) VALUES (?)", arguments: ["fooéı👨👨🏿🇫🇷🇨🇮".data(using: .utf8)])
                 // Check SQLite conversions from Blob storage:
                 for row in Row.fetch(db, "SELECT realAffinity FROM `values`") {
                     XCTAssertEqual((row.value(atIndex: 0) as Bool?), false)     // incompatible with DatabaseValue conversion
@@ -672,11 +652,7 @@
                     XCTAssertEqual((row.value(atIndex: 0) as String?), "fooéı👨👨🏿🇫🇷🇨🇮")   // incompatible with DatabaseValue conversion
                 }
                 for row in Row.fetch(db, "SELECT realAffinity FROM `values`") {
-<<<<<<< HEAD
-                    XCTAssertEqual((row.value(atIndex: 0) as Data?), "foo".data(using: .utf8))
-=======
-                    XCTAssertEqual((row.value(atIndex: 0) as NSData?), "fooéı👨👨🏿🇫🇷🇨🇮".dataUsingEncoding(NSUTF8StringEncoding))
->>>>>>> ed847279
+                    XCTAssertEqual((row.value(atIndex: 0) as Data?), "fooéı👨👨🏿🇫🇷🇨🇮".data(using: .utf8))
                 }
                 return .rollback
             }
@@ -909,11 +885,7 @@
             // Blob is turned to Blob
             
             try dbQueue.inTransaction { db in
-<<<<<<< HEAD
-                try db.execute("INSERT INTO `values` (noneAffinity) VALUES (?)", arguments: ["foo".data(using: .utf8)])
-=======
-                try db.execute("INSERT INTO `values` (noneAffinity) VALUES (?)", arguments: ["fooéı👨👨🏿🇫🇷🇨🇮".dataUsingEncoding(NSUTF8StringEncoding)])
->>>>>>> ed847279
+                try db.execute("INSERT INTO `values` (noneAffinity) VALUES (?)", arguments: ["fooéı👨👨🏿🇫🇷🇨🇮".data(using: .utf8)])
                 // Check SQLite conversions from Blob storage
                 for row in Row.fetch(db, "SELECT noneAffinity FROM `values`") {
                     XCTAssertEqual((row.value(atIndex: 0) as Bool?), false)     // incompatible with DatabaseValue conversion
@@ -934,11 +906,7 @@
                     XCTAssertEqual((row.value(atIndex: 0) as String?), "fooéı👨👨🏿🇫🇷🇨🇮")   // incompatible with DatabaseValue conversion
                 }
                 for row in Row.fetch(db, "SELECT noneAffinity FROM `values`") {
-<<<<<<< HEAD
-                    XCTAssertEqual((row.value(atIndex: 0) as Data?), "foo".data(using: .utf8))
-=======
-                    XCTAssertEqual((row.value(atIndex: 0) as NSData?), "fooéı👨👨🏿🇫🇷🇨🇮".dataUsingEncoding(NSUTF8StringEncoding))
->>>>>>> ed847279
+                    XCTAssertEqual((row.value(atIndex: 0) as Data?), "fooéı👨👨🏿🇫🇷🇨🇮".data(using: .utf8))
                 }
                 return .rollback
             }
@@ -1274,11 +1242,7 @@
                 for row in Row.fetch(db, "SELECT \(columnName) FROM `values`") {
                     XCTAssertEqual((row.value(atIndex: 0) as String), "fooéı👨👨🏿🇫🇷🇨🇮")
                 }
-<<<<<<< HEAD
-                // Data extraction: precondition failed: could not convert "foo" to Data
-=======
-                // NSData extraction: precondition failed: could not convert "fooéı👨👨🏿🇫🇷🇨🇮" to NSData
->>>>>>> ed847279
+                // Data extraction: precondition failed: could not convert "fooéı👨👨🏿🇫🇷🇨🇮" to Data
 //                for row in Row.fetch(db, "SELECT \(columnName) FROM `values`") {
 //                    XCTAssertTrue((row.value(atIndex: 0) as Data?) == nil)
 //                }
@@ -1288,11 +1252,7 @@
             // Blob is turned to Blob
             
             try dbQueue.inTransaction { db in
-<<<<<<< HEAD
-                try db.execute("INSERT INTO `values` (\(columnName)) VALUES (?)", arguments: ["foo".data(using: .utf8)])
-=======
-                try db.execute("INSERT INTO `values` (\(columnName)) VALUES (?)", arguments: ["fooéı👨👨🏿🇫🇷🇨🇮".dataUsingEncoding(NSUTF8StringEncoding)])
->>>>>>> ed847279
+                try db.execute("INSERT INTO `values` (\(columnName)) VALUES (?)", arguments: ["fooéı👨👨🏿🇫🇷🇨🇮".data(using: .utf8)])
                 // Check SQLite conversions from Blob storage:
                 for row in Row.fetch(db, "SELECT \(columnName) FROM `values`") {
                     XCTAssertEqual((row.value(atIndex: 0) as Bool?), false)     // incompatible with DatabaseValue conversion
@@ -1313,11 +1273,7 @@
                     XCTAssertEqual((row.value(atIndex: 0) as String?), "fooéı👨👨🏿🇫🇷🇨🇮")   // incompatible with DatabaseValue conversion
                 }
                 for row in Row.fetch(db, "SELECT \(columnName) FROM `values`") {
-<<<<<<< HEAD
-                    XCTAssertEqual((row.value(atIndex: 0) as Data?), "foo".data(using: .utf8))
-=======
-                    XCTAssertEqual((row.value(atIndex: 0) as NSData?), "fooéı👨👨🏿🇫🇷🇨🇮".dataUsingEncoding(NSUTF8StringEncoding))
->>>>>>> ed847279
+                    XCTAssertEqual((row.value(atIndex: 0) as Data?), "fooéı👨👨🏿🇫🇷🇨🇮".data(using: .utf8))
                 }
                 return .rollback
             }
