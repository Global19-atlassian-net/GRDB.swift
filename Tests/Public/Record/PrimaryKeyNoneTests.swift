--- conflicted
+++ resolved
@@ -34,12 +34,8 @@
     
     required init(row: Row) {
         name = row.value(named: "name")
-<<<<<<< HEAD
+        email = row.value(named: "email")
         super.init(row: row)
-=======
-        email = row.value(named: "email")
-        super.init(row)
->>>>>>> 70917c19
     }
     
     override var persistentDictionary: [String: DatabaseValueConvertible?] {
