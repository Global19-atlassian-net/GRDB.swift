import UIKit

@UIApplicationMain
class AppDelegate: UIResponder, UIApplicationDelegate, UISplitViewControllerDelegate {
    var window: UIWindow?

    func application(application: UIApplication, didFinishLaunchingWithOptions launchOptions: [NSObject: AnyObject]?) -> Bool {
        
<<<<<<< HEAD
        // Connect to the database
        
        let documentsPath = NSSearchPathForDirectoriesInDomains(.DocumentDirectory, .UserDomainMask, true).first! as NSString
        let databasePath = documentsPath.stringByAppendingPathComponent("db.sqlite")
        dbQueue = try! DatabaseQueue(path: databasePath)
        
        
        // Use DatabaseMigrator to setup the database
        
        var migrator = DatabaseMigrator()
        migrator.registerMigration("createPersons") { db in
            try db.execute(
                "CREATE TABLE persons (" +
                    "id INTEGER PRIMARY KEY, " +
                    "firstName TEXT, " +
                    "lastName TEXT ," +
                    "visible BOOLEAN DEFAULT TRUE ," +
                    "position INTEGER " +
                ")")
        }
        migrator.registerMigration("addPersons") { db in
            try Person(firstName: "Arthur", lastName: "Miller").insert(db)
            try Person(firstName: "Barbra", lastName: "Streisand").insert(db)
            try Person(firstName: "Cinderella").insert(db)
            try Person(firstName: "John", lastName: "Appleseed").insert(db)
            try Person(firstName: "Kate", lastName: "Bell").insert(db)
            try Person(firstName: "Anna", lastName: "Haro").insert(db)
            try Person(firstName: "Daniel", lastName: "Higgins").insert(db)
            try Person(firstName: "David", lastName: "Taylor").insert(db)
            try Person(firstName: "Hank", lastName: "Zakroff").insert(db)
            try Person(firstName: "Steve", lastName: "Jobs").insert(db)
            try Person(firstName: "Bill", lastName: "Gates").insert(db)
            try Person(firstName: "Zlatan", lastName: "Ibrahimovic").insert(db)
            try Person(firstName: "Barack", lastName: "Obama").insert(db)
            try Person(firstName: "François", lastName: "Hollande").insert(db)
            try Person(firstName: "Britney", lastName: "Spears").insert(db)
            try Person(firstName: "Andre", lastName: "Agassi").insert(db)
            try Person(firstName: "Roger", lastName: "Federer").insert(db)
            try Person(firstName: "Rafael", lastName: "Nadal").insert(db)
            try Person(firstName: "Gael", lastName: "Monfils").insert(db)
            try Person(firstName: "Jo Wilfried", lastName: "Tsonga").insert(db)
            try Person(firstName: "Serena", lastName: "Williams").insert(db)
            try Person(firstName: "Venus", lastName: "Williams").insert(db)
            try Person(firstName: "Amélie", lastName: "Poulain").insert(db)
        }
        try! migrator.migrate(dbQueue)
        
        
        // Setup view controllers
=======
        // Set up database
        setupDatabase()
>>>>>>> cc0f76d7
        
        // Set up view controllers
        let splitViewController = self.window!.rootViewController as! UISplitViewController
        let navigationController = splitViewController.viewControllers[splitViewController.viewControllers.count-1] as! UINavigationController
        navigationController.topViewController!.navigationItem.leftBarButtonItem = splitViewController.displayModeButtonItem()
        splitViewController.delegate = self
        
        return true
    }

    // MARK: - Split view

    func splitViewController(splitViewController: UISplitViewController, collapseSecondaryViewController secondaryViewController:UIViewController, ontoPrimaryViewController primaryViewController:UIViewController) -> Bool {
        guard let secondaryAsNavController = secondaryViewController as? UINavigationController else { return false }
        guard let topAsDetailController = secondaryAsNavController.topViewController as? DetailViewController else { return false }
        if topAsDetailController.person == nil {
            // Return true to indicate that we have handled the collapse by doing nothing; the secondary controller will be discarded.
            return true
        }
        return false
    }

}<|MERGE_RESOLUTION|>--- conflicted
+++ resolved
@@ -6,60 +6,8 @@
 
     func application(application: UIApplication, didFinishLaunchingWithOptions launchOptions: [NSObject: AnyObject]?) -> Bool {
         
-<<<<<<< HEAD
-        // Connect to the database
-        
-        let documentsPath = NSSearchPathForDirectoriesInDomains(.DocumentDirectory, .UserDomainMask, true).first! as NSString
-        let databasePath = documentsPath.stringByAppendingPathComponent("db.sqlite")
-        dbQueue = try! DatabaseQueue(path: databasePath)
-        
-        
-        // Use DatabaseMigrator to setup the database
-        
-        var migrator = DatabaseMigrator()
-        migrator.registerMigration("createPersons") { db in
-            try db.execute(
-                "CREATE TABLE persons (" +
-                    "id INTEGER PRIMARY KEY, " +
-                    "firstName TEXT, " +
-                    "lastName TEXT ," +
-                    "visible BOOLEAN DEFAULT TRUE ," +
-                    "position INTEGER " +
-                ")")
-        }
-        migrator.registerMigration("addPersons") { db in
-            try Person(firstName: "Arthur", lastName: "Miller").insert(db)
-            try Person(firstName: "Barbra", lastName: "Streisand").insert(db)
-            try Person(firstName: "Cinderella").insert(db)
-            try Person(firstName: "John", lastName: "Appleseed").insert(db)
-            try Person(firstName: "Kate", lastName: "Bell").insert(db)
-            try Person(firstName: "Anna", lastName: "Haro").insert(db)
-            try Person(firstName: "Daniel", lastName: "Higgins").insert(db)
-            try Person(firstName: "David", lastName: "Taylor").insert(db)
-            try Person(firstName: "Hank", lastName: "Zakroff").insert(db)
-            try Person(firstName: "Steve", lastName: "Jobs").insert(db)
-            try Person(firstName: "Bill", lastName: "Gates").insert(db)
-            try Person(firstName: "Zlatan", lastName: "Ibrahimovic").insert(db)
-            try Person(firstName: "Barack", lastName: "Obama").insert(db)
-            try Person(firstName: "François", lastName: "Hollande").insert(db)
-            try Person(firstName: "Britney", lastName: "Spears").insert(db)
-            try Person(firstName: "Andre", lastName: "Agassi").insert(db)
-            try Person(firstName: "Roger", lastName: "Federer").insert(db)
-            try Person(firstName: "Rafael", lastName: "Nadal").insert(db)
-            try Person(firstName: "Gael", lastName: "Monfils").insert(db)
-            try Person(firstName: "Jo Wilfried", lastName: "Tsonga").insert(db)
-            try Person(firstName: "Serena", lastName: "Williams").insert(db)
-            try Person(firstName: "Venus", lastName: "Williams").insert(db)
-            try Person(firstName: "Amélie", lastName: "Poulain").insert(db)
-        }
-        try! migrator.migrate(dbQueue)
-        
-        
-        // Setup view controllers
-=======
         // Set up database
         setupDatabase()
->>>>>>> cc0f76d7
         
         // Set up view controllers
         let splitViewController = self.window!.rootViewController as! UISplitViewController
