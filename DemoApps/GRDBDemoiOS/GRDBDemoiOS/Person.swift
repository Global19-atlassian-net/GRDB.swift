--- conflicted
+++ resolved
@@ -37,11 +37,6 @@
             "firstName": firstName,
             "lastName": lastName]
     }
-<<<<<<< HEAD
-
-    required init(row: Row) {
-        super.init(row: row)
-    }
 }
 
 extension Person : Hashable {
@@ -53,6 +48,4 @@
 
 func ==(lhs: Person, rhs: Person) -> Bool {
     return lhs.id == rhs.id
-=======
->>>>>>> c2ba3da4
 }